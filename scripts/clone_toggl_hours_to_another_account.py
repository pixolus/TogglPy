
# Howto:
<<<<<<< HEAD
# TOGGL_APIKEY=b58ded522fbe3c7545b3694565fdf122 python3 \
# scripts/clone_toggl_hours_to_another_account.py \
# 2021-05-01 2021-05-31 920770 9680195 163968195 1204988 442482
=======
#  TOGGL_APIKEY_FROM=deadbeef TOGGL_APIKEY_TO=cafebabe python3 scripts/clone_toggl_hours_to_another_account.py 2021-05-01 2021-05-31 920770 9680195 163968195 1204988 442482
>>>>>>> 6f7a7369
# See sys.argv refs for arg documentation

import datetime
import os
import sys
import urllib

from toggl.TogglPy import Toggl

user_agent = 'cloner'


def get_entries(start, end, from_workspace_id, from_user_id):
    toggl = Toggl()

<<<<<<< HEAD
    toggl.setAPIKey(os.getenv('TOGGL_APIKEY'))
    response = toggl.request(
        f'https://toggl.com/reports/api/v2/details?workspace_id={from_workspace_id}'
        f'&since={start}&until={end}&user_agent={user_agent}&uid={from_user_id}'
        f'&include_time_entry_ids=true&user_ids={from_user_id}'
    )
=======
    toggl.setAPIKey(os.getenv('TOGGL_APIKEY_FROM'))
    response = toggl.request(f'https://toggl.com/reports/api/v2/details?workspace_id={from_workspace_id}&since={start}&until={end}&user_agent={user_agent}&uid={from_user_id}&include_time_entry_ids=true&user_ids={from_user_id}')
>>>>>>> 6f7a7369
    if response['total_count'] > response['per_page']:
        raise Exception('Paging not supported, results exceed the page')
    for k, v in response.items():
        if k != 'data':
            print(k, v)

    entries = []

    for time_entry in response['data']:
        print(time_entry)
        entries.append(time_entry)
    return entries


def save_entries(entries, workspace_id, user_id, project_id, hourdiff_to_utc):
    toggl = Toggl()

    toggl.setAPIKey(os.getenv('TOGGL_APIKEY_TO'))
    for entry in entries:
        start = entry['start']
        start_date = datetime.datetime.strptime(start, '%Y-%m-%dT%H:%M:%S%z')
        y = start_date.year
        m = start_date.month
        d = start_date.day
        h = start_date.hour
        desc = entry['description']
        print(entry['dur'])
        toggl.createTimeEntry(round(entry['dur']/3600000.0, 1), description=desc, projectid=project_id, year=y,
                              month=m, day=d, hour=h, hourdiff=hourdiff_to_utc)


def main():
    start = sys.argv[1]
    end = sys.argv[2]
    workspace_id = sys.argv[3]
    user_id = sys.argv[4]
    project_id = sys.argv[5]
    hourdiff_to_utc = -3  # Currently hacked to work in EEST DST timezone. BETTER WORKAROUND NEEDED
    from_workspace_id = sys.argv[6]
    from_user_id = sys.argv[7]

    entries = get_entries(start, end, from_workspace_id, from_user_id)
    try:
        save_entries(entries, workspace_id, user_id, project_id, hourdiff_to_utc)
    except urllib.error.HTTPError as e:
        print(e.code)
        print(e.reason)
        print(e)
        print(e.response.content)


if __name__ == '__main__':
    main()<|MERGE_RESOLUTION|>--- conflicted
+++ resolved
@@ -1,12 +1,9 @@
 
 # Howto:
-<<<<<<< HEAD
 # TOGGL_APIKEY=b58ded522fbe3c7545b3694565fdf122 python3 \
 # scripts/clone_toggl_hours_to_another_account.py \
 # 2021-05-01 2021-05-31 920770 9680195 163968195 1204988 442482
-=======
-#  TOGGL_APIKEY_FROM=deadbeef TOGGL_APIKEY_TO=cafebabe python3 scripts/clone_toggl_hours_to_another_account.py 2021-05-01 2021-05-31 920770 9680195 163968195 1204988 442482
->>>>>>> 6f7a7369
+
 # See sys.argv refs for arg documentation
 
 import datetime
@@ -22,17 +19,13 @@
 def get_entries(start, end, from_workspace_id, from_user_id):
     toggl = Toggl()
 
-<<<<<<< HEAD
     toggl.setAPIKey(os.getenv('TOGGL_APIKEY'))
     response = toggl.request(
         f'https://toggl.com/reports/api/v2/details?workspace_id={from_workspace_id}'
         f'&since={start}&until={end}&user_agent={user_agent}&uid={from_user_id}'
         f'&include_time_entry_ids=true&user_ids={from_user_id}'
     )
-=======
-    toggl.setAPIKey(os.getenv('TOGGL_APIKEY_FROM'))
-    response = toggl.request(f'https://toggl.com/reports/api/v2/details?workspace_id={from_workspace_id}&since={start}&until={end}&user_agent={user_agent}&uid={from_user_id}&include_time_entry_ids=true&user_ids={from_user_id}')
->>>>>>> 6f7a7369
+
     if response['total_count'] > response['per_page']:
         raise Exception('Paging not supported, results exceed the page')
     for k, v in response.items():
